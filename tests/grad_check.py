--- conflicted
+++ resolved
@@ -78,21 +78,6 @@
     return grad_fd
 
 
-<<<<<<< HEAD
-def plot_gradients(grad_analytical, grad_fd, title=None):
-    fig, ax = plt.subplots(3, 1, figsize=(15, 10))
-    ax[0].plot(grad_analytical.flatten(), label='Analytical', marker='o')
-    ax[0].plot(grad_fd.flatten(), label='Finite Difference', marker='.')
-    ax[0].legend()
-    diff = np.abs(grad_analytical - grad_fd).flatten()
-    ax[1].plot(diff, label='Abs Difference')
-    ax[1].legend()
-    ax[2].plot(diff / np.abs(grad_analytical).flatten(),
-               label='Relative Difference')
-    if title:
-        fig.suptitle(title)
-    plt.show(block=False)
-=======
 def plot_gradients(actual: np.ndarray, desired: np.ndarray, title: str, rtol: float, atol: float):
     fig, ((ax0, ax1), (ax2, ax3)) = plt.subplots(2, 2, figsize=(10, 10))
 
@@ -128,7 +113,6 @@
         fig.suptitle(title)
     plt.draw()
     plt.pause(1e-3)
->>>>>>> 56da46e6
 
     return fig
 
@@ -182,38 +166,59 @@
 
     rtol, atol = 1e-5, 1e-8
     if plot:
-<<<<<<< HEAD
-        plot_gradients(grad_analytical, grad_fd, title=constraint_name)
+        plot_gradients(grad_analytical, grad_fd,
+                       title=constraint_name, rtol=rtol, atol=atol)
 
     diff = np.abs(grad_analytical - grad_fd)
     print(f"Max Abs Diff: {np.max(diff)}")
     print(f"Mean Abs Diff: {np.mean(diff)}")
     print(
-        f"Scaled Norm Diff: {np.linalg.norm(diff)*ops.metamaterial.cell_vol}")
-    try:
-        npt.assert_allclose(grad_analytical, grad_fd, rtol=1e-5, atol=1e-8)
-=======
-        plot_gradients(grad_analytical, grad_fd,
-                       title=constraint_name, rtol=rtol, atol=atol)
-
-    try:
-        npt.assert_allclose(grad_analytical, grad_fd, rtol=rtol, atol=atol)
->>>>>>> 56da46e6
-    except Exception as e:
-        print(
-            f"OptimizationComponent {constraint_name} finite difference check failed :(")
-        print(e)
-<<<<<<< HEAD
-
-    return constraint
-
-=======
-
-    return constraint
-
->>>>>>> 56da46e6
-
-def initialize_filter(norm_filter_radius, metamate):
+        f"Scaled Norm Diff: {np.linalg.norm(diff)*params['metamaterial'].cell_vol}")
+    npt.assert_allclose(grad_analytical, grad_fd, rtol=1e-5, atol=1e-5)
+
+
+def main():
+    nelx = 5
+    nely = nelx
+    E_max, E_min, nu = 1., 1e-9, 0.3
+    beta, eta = 1., 0.5
+    cell_side_length_mm = 25.
+    line_width_mm = 2.5
+    line_space_mm = line_width_mm
+    norm_line_width = line_width_mm / cell_side_length_mm
+    norm_line_space = line_space_mm / cell_side_length_mm
+    norm_filter_radius = norm_line_width
+
+    meshes = {
+        'tri': fe.UnitSquareMesh(nelx, nely, 'crossed'),
+        'quad': fe.RectangleMesh.create([fe.Point(0, 0), fe.Point(1, 1)], [
+                                        nelx, nely], fe.CellType.Type.quadrilateral)
+    }
+    mesh_type = 'tri'
+
+    # Generate a random 3x3 matrix
+    # Use QR decomposition to get an orthonormal basis
+    random_matrix = np.random.randn(3, 3)
+    basis_v = np.linalg.qr(random_matrix)[0]
+
+    # Setup parameters and initial conditions
+    params = {
+        'metamaterial': Metamaterial(E_max=E_max, E_min=E_min, nu=nu, nelx=nelx, nely=nely, mesh=meshes[mesh_type]),
+        'ops': OptimizationState(beta=beta, eta=eta),
+        'v': basis_v,
+        'extremal_mode': 1,
+        'verbose': False,
+        'plot': False,
+        'obj': None,
+        'line_width': norm_line_width,
+        'line_space': norm_line_space,
+        'objective_type': 'ray',
+        'silent': False,
+    }
+
+    metamate = params['metamaterial']
+    metamate.create_function_spaces()
+    metamate.initialize_variational_forms()
     if metamate.R.ufl_element().degree() > 0:
         print("Using Helmholtz filter")
         filt = HelmholtzFilter(radius=norm_filter_radius,
@@ -229,75 +234,53 @@
         raise ValueError(
             "Invalid filter type. Must be DensityFilter or HelmholtzFilter")
 
-    return filt, filt_fn
-
-
-def main():
-    plt.ion()
-    # ===== INPUT PARAMS =====
-    E_max, E_min, nu = 1., 1/30., 0.4
-    beta, eta = 1., 0.5
-    norm_filter_radius = 0.1
-
-<<<<<<< HEAD
-    nelx = 5
-=======
-    nelx = 6
->>>>>>> 56da46e6
-    nely = nelx
-    mesh_type = 'tri'
-
-    basis_v = "BULK"
-    extremal_mode = 1
-    # ===== END INPUT PARAMS =====
-
-    # ===== SETUP =====
-    if basis_v:
-        V = V_DICT[basis_v]
-    else:
-        # create random orthonormal matrix
-        random_matrix = np.random.randn(3, 3)
-        V = np.linalg.qr(random_matrix)[0]
-
-    metamate = setup_metamaterial(E_max,
-                                  E_min,
-                                  nu,
-                                  nelx,
-                                  nely,
-                                  mesh_cell_type=mesh_type,
-                                  domain_shape='square')
-<<<<<<< HEAD
-    metamate.finite_difference_check()
-=======
-    try:
-        metamate.finite_difference_check()
-    except Exception as e:
-        logger.error(e)
->>>>>>> 56da46e6
-
-    filt, filt_fn = initialize_filter(norm_filter_radius, metamate)
-    ops = OptimizationState(basis_v=V,
-                            extremal_mode=extremal_mode,
-                            metamaterial=metamate,
-                            filt=filt,
-                            filt_fn=filt_fn,
-                            beta=beta,
-                            eta=eta,
-                            show_plot=False)
-
+    params['ops'].filt = filt
+    params['ops'].filt_fn = filter_fn
     # Initial design variables
-    x = np.random.uniform(0., 1, size=metamate.R.dim())
-    # ===== END SETUP =====
-
-    # ===== SCALAR CONSTRAINTS =====
-    rsc = handle_constraints('RayleighScalarObjective', ops, x)
-    handle_constraints('EigenvectorConstraint', ops, x, obj=rsc)
-    handle_constraints('SameLargeValueConstraint', ops, x, obj=rsc)
-<<<<<<< HEAD
+    x = np.random.uniform(1e-3, 1, params['metamaterial'].R.dim())
+
+    # The constraints that do not need another constraint to be run first
+    # handle_constraints('Energy', x, params)
+    # handle_constraints('Epigraph', x, params, epi_constraint=True)
+    # handle_constraints('Extremal', x, params, epi_constraint=True)
+    # handle_constraints('Andreassen', x, params, plot=True)
+
+    handle_constraints('EigenvalueProblem',
+                       np.concatenate((x, basis_v.flatten())),
+                       params,
+                       epi_constraint=True)
+
+    # ===== Scalar Constraints =====
+    obj = RayleighScalarObjective(basis_v=params['v'],
+                                  extremal_mode=params['extremal_mode'],
+                                  metamaterial=params['metamaterial'],
+                                  ops=params['ops'],
+                                  verbose=params['verbose'],
+                                  plot=params['plot'])
+    params['obj'] = obj
+
+    # handle_constraints('ScalarBulk', x, params)
+    # handle_constraints('ScalarVolume', x, params)
+    # handle_constraints('ScalarIsotropic', x, params, plot=True)
+
+    # ===== Epigraph Constraints =====
+    # Now we need to run the primary objective function before each run because this is the one that does the actual FEM s        'Extremal':
+    obj = ExtremalConstraints(basis_v=params['v'],
+                              extremal_mode=params['extremal_mode'],
+                              metamaterial=params['metamaterial'], ops=params['ops'],
+                              verbose=params['verbose'],
+                              show_plot=params['plot'],
+                              objective_type=params['objective_type'])
+    params['obj'] = obj
+
+    # handle_constraints('Invariants', x, params, epi_constraint=True)
+    # handle_constraints('Eigenvector', x, params, epi_constraint=True)
+    # handle_constraints('Geometric', x, params, epi_constraint=True)
+    # handle_constraints('SpectralNorm', x, params, epi_constraint=True)
+    # handle_constraints('Trace', x, params, epi_constraint=True)
+    # handle_constraints('Volume', x, params, epi_constraint=True)
 
     plt.show(block=True)
-=======
->>>>>>> 56da46e6
 
 
 if __name__ == "__main__":
