import base64
<<<<<<< HEAD
from io import StringIO

=======
import io

import matplotlib.pyplot as plt
>>>>>>> 62308fa0
import numpy as np
import pandas as pd
from PIL import Image


def filter_experiments_by_tag(experiments, filter_tags):
    """
    Filters out experiments that contain any of the specified omniboard tags.
    Args:
        experiments (list): A list of experiment objects. Each experiment object may have an 'omniboard' attribute 
                            which contains a 'tags' attribute (a list of tags).
        filter_tags (list): A list of tags to filter out. If an experiment contains any of these tags (case-insensitive), 
                            it will be excluded from the returned list.
    Returns:
        list: A list of experiments that do not contain any of the specified tags.
    """
    
    get_tags = lambda e: getattr(e.omniboard, 'tags', []) if hasattr(e, 'omniboard') else []
    experiments = [e for e in experiments if not any(t.lower() in filter_tags for t in get_tags(e))]

    return experiments

def load_experiments(loader, experiment_name, filter_tags=[]):
    """
    Load and filter experiments based on the given experiment name and tags.
    This function retrieves experiments from the loader, filters them by their
    status and omniboard tags, and reorganizes their artifacts.
    Args:
        loader (object): An object that provides a method `find` to retrieve experiments.
        experiment_name (str): The name of the experiment to load.
        filter_tags (list, optional): A list of tags to filter the experiments. Defaults to an empty list.
    Returns:
        list: A list of filtered and processed experiments. If an error occurs, an empty list is returned.
    """
    
    try:
        experiments = loader.find({'experiment.name': experiment_name})
        experiments = [e for e in experiments if e.status == 'COMPLETED']
        experiments = filter_experiments_by_tag(experiments, filter_tags)
        return process_experiments(experiments)
    except Exception as e:
        print(f"Error loading experiments: {e}")
        return []

def process_experiments(experiments):
    
    for e in experiments:
        reorganize_artifacts(e.artifacts)
        if 'volume_fraction' not in e.metrics:
            e.metrics['volume_fraction'] = pd.Series([compute_volume_fraction(e)])
            
    return experiments

def compute_volume_fraction(e):
    img_byte = e.artifacts['cells'][-1].as_content_type('image/png').content
    img = Image.open(io.BytesIO(img_byte)).convert('1')
    return 1. - np.mean(img)

def reorganize_artifacts(artifacts):
    """
    Reorganizes a dictionary of artifacts into specific categories.
    The function processes the input dictionary `artifacts` and categorizes 
    its items into 'timelines', 'cells', 'array', 'pickle', and 'misc'. 
    The categorized items are then stored in a new dictionary which updates 
    the original `artifacts` dictionary.
    
    Why? This makes referencing artifacts that are similar in nature easier.

    Args:
        artifacts (dict): A dictionary where keys are artifact names and 
                          values are artifact objects.
    Modifies:
        artifacts (dict): The original dictionary is updated with categorized 
                          artifacts and the original keys are removed.
    Categories:
        - 'timelines': List of artifacts containing 'timeline' in their key.
        - 'cells': List of artifacts containing 'cell' in their key.
        - 'array': Single artifact containing 'array' in its key.
        - 'pickle': Single artifact with a key ending in '.pkl'.
        - 'misc': List of all other artifacts.
    """

    new_artifacts = {
        'timelines': [],
        'cells': [],
        'array': None,
        'pickle': None,
        'misc': []
    }
    
    for key, artifact in list(artifacts.items()):
        key_lower = key.lower()
        
        if 'timeline' in key_lower:
            new_artifacts['timelines'].append(artifact.as_content_type('image/png'))
        elif 'cell' in key_lower:
            new_artifacts['cells'].append(artifact.as_content_type('image/png'))
        elif 'array' in key_lower:
            new_artifacts['array'] = artifact.as_content_type('image/png')
        elif key.endswith('.pkl'):
            new_artifacts['pickle'] = artifact
        else:
            new_artifacts['misc'].append(artifact)
        
        del artifacts[key]
    
    artifacts.update(new_artifacts)

def update_dropdown_options(experiments):
    """
    Generates dropdown options for configuration parameters and metrics from a list of experiments.
    Args:
        experiments (list): A list of Incense Experiment objects. Each experiment object should have 
                            'config' and 'metrics' attributes, where 'config' is a dictionary 
                            of configuration parameters and 'metrics' is a dictionary of metrics.
    Returns:
        tuple: A tuple containing two lists:
            - metric_dropdowns (list): A list of dictionaries with 'label' and 'value' keys for each metric.
            - config_dropdowns (list): A list of dictionaries with 'label' and 'value' keys for each configuration parameter.
    """

    all_config_params = {k for e in experiments for k in e.config.keys()}
        
    config_dropdowns = [{'label': p, 'value': p} for p in sorted(all_config_params)]
    metric_dropdowns = [{'label': m, 'value': m} for m in sorted(experiments[-2].metrics.keys())]
    
    return metric_dropdowns, config_dropdowns

def get_fields(experiments, field):
    
    return sorted({e.config.get(field, 'None') for e in experiments})

def get_image_from_experiment(loader, id):
    """
    Retrieves an image from an experiment based on the provided ID. Goes and does a new search for the experiment by ID using the loader.
    Args:
        loader (object): An Incense ExperimentLoader that provides a method `find_by_id` to retrieve experiments.
        id (str or int): The run ID of the experiment from which to retrieve the image.
    Returns:
        bytes: The image data content in 'image/png' format if found, otherwise None.
    """
    
    exp=loader.find_by_id(id)
    img = None
    for k, v in exp.artifacts.items():
        if 'array' in k.lower():
            img = v.as_content_type('image/png').content
    return img

def get_text_from_experiment(loader, id):
    exp=loader.find_by_id(id)
    sio = StringIO()
    sio.write('C:\n')
    sio.write(np.array2string(np.matrix(exp.info.final_C), precision=3, separator=', ', suppress_small=True, max_line_width=26))
    print(sio.getvalue())
    # np.savetxt(sio, exp.info.final_C, fmt='%.3f', delimiter=', ')
    # print(sio.getvalue())   
    # return sio.getvalue()
    return sio.getvalue()

def encode_image(data):
    """
    Encodes binary image data to a base64 ASCII string.
    Args:
        data (bytes): The binary image data to encode.
    Returns:
        str: The base64 encoded ASCII string representation of the image data.
    """
    
    return base64.b64encode(data).decode('ascii')

def reapply_current_zoom(relayout_data, fig):
    """
    Reapply the current zoom level to a Plotly figure based on the provided relayout data.
    Parameters:
    relayout_data (dict): A dictionary containing the current zoom level information. 
                          Expected keys are 'xaxis.range[0]', 'xaxis.range[1]', 
                          'yaxis.range[0]', and 'yaxis.range[1]'.
    fig (plotly.graph_objs._figure.Figure): The Plotly figure object to update.
    Returns:
    None: This function updates the figure in place and does not return any value.
    """
    
    if relayout_data and 'xaxis.range[0]' in relayout_data and 'xaxis.range[1]' in relayout_data:
        fig.update_xaxes(range=[relayout_data['xaxis.range[0]'], relayout_data['xaxis.range[1]']])
    if relayout_data and 'yaxis.range[0]' in relayout_data and 'yaxis.range[1]' in relayout_data:
        fig.update_yaxes(range=[relayout_data['yaxis.range[0]'], relayout_data['yaxis.range[1]']])

def plot_yx(fig, xs=(0., 1.), ys=(0., 1.)):
    """
    Adds a dashed y=x line to the given figure.
    Parameters:
    fig (plotly.graph_objs._figure.Figure): The figure to which the line will be added.
    xs (tuple, optional): A tuple containing the start and end x-coordinates of the line. Defaults to (0., 1.).
    ys (tuple, optional): A tuple containing the start and end y-coordinates of the line. Defaults to (0., 1.).
    Returns:
    None
    """
    
    x0, x1 = xs
    y0, y1 = ys
    fig.update_layout(
            shapes=[
                {
                    'type': 'line',
                    'x0': x0,
                    'y0': y0,
                    'x1': x1,
                    'y1': y1,
                    'line': {
                        'color': 'Black',
                        'width': 2,
                        'dash': 'dash'
                    },
                }
            ]
        )

def customize_figure(x_metric, y_metric, experiments, fig, plot_yx_line=[], size=(1000, 1000)):
    """
    Customizes a given figure with specified metrics, layout, and toggle options.
    Parameters:
    x_metric (str): The label for the x-axis.
    y_metric (str): The label for the y-axis.
    relayout_data (dict): Data used to reapply the current zoom level.
    experiments (list): A list of experiments to be plotted.
    fig (plotly.graph_objs._figure.Figure): The figure object to be customized.
    toggle_values (list, optional): A list of toggle options to apply specific customizations. Defaults to an empty list.
    Returns:
    None
    """
    
    plot_yx(fig) if 'plot_yx' in plot_yx_line else None
    fig.update_layout(title=f"{len(experiments):d} Data Points", width=size[0], height=size[1])

    fig.update_xaxes(title_text=x_metric)
    fig.update_yaxes(scaleanchor='x', scaleratio=1, title_text=y_metric)
    # reapply_current_zoom(relayout_data, fig)

    fig.update_traces(marker=dict(size=12), mode='markers')

def build_scatter_dataframe(x_metric, y_metric, experiments):
    # Create a list of dictionaries (records) to build DataFrame efficiently in one step
    records = []
    
    mode_map = {1: 'Unimode', 2: 'Bimode'}
    
    for e in experiments:
        if x_metric not in e.metrics or y_metric not in e.metrics:
            continue

        x_value = e.metrics.get(x_metric, None).iloc[-1]
        y_value = e.metrics.get(y_metric, None).iloc[-1]
        
        # combined_color = '_'.join([str(e.config.get(param, 'None')) for param in config_filter_values])
        
        # mode = mode_map.get(e.config.get('extremal_mode', None), 'Unknown')
        
        records.append({
            'x': x_value,
            'y': y_value,
            # 'Combined Color': combined_color,
            # 'Combined Symbol': combined_color,
            'Run ID': f'Run ID: {e.id}',
            # 'extremal_mode': e.config.get('extremal_mode', -1),
            # 'basis_v': e.config.get('basis_v', 'None'),
            'extremal_mode': e.config.get('extremal_mode', 'None'),
            'basis_v': e.config.get('basis_v', 'None'),
            # color_filter_value: e.config.get(color_filter_value, 'None'),
            # marker_filter_value: e.config.get(marker_filter_value, 'None'),
        })

    df = pd.DataFrame.from_records(records)
    
    df.sort_values(by='extremal_mode', ascending=True, inplace=True)
    
    return df

PLOT_SYMBOLS = ['circle', 'square', 'diamond', 'cross', 'x', 'triangle-up', 'star', 'hexagram', 'pentagon', 'hourglass']

def build_symbol_map(experiments, marker_filter_value):
    unique_marker_values = {e.config.get(marker_filter_value) for e in experiments if e.config.get(marker_filter_value) is not None}
    return {marker_value: PLOT_SYMBOLS[i % len(PLOT_SYMBOLS)] for i, marker_value in enumerate(unique_marker_values)}<|MERGE_RESOLUTION|>--- conflicted
+++ resolved
@@ -1,12 +1,7 @@
 import base64
-<<<<<<< HEAD
+import io
 from io import StringIO
 
-=======
-import io
-
-import matplotlib.pyplot as plt
->>>>>>> 62308fa0
 import numpy as np
 import pandas as pd
 from PIL import Image
