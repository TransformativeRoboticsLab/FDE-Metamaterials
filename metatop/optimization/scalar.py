--- conflicted
+++ resolved
@@ -42,11 +42,7 @@
         if not self.silent:
             logger.info(f"{self.ops.obj_n_calls}:")
             logger.info(f"{self.__str__()} f(x): {c:.4f}")
-<<<<<<< HEAD
-            logger.info(f"{cs}")
-=======
             logger.info(f"Raw Rayleigh Quotients: {cs}")
->>>>>>> 56da46e6
 
         stop_on_nan(c)
         return float(c) - self.eps
@@ -88,11 +84,7 @@
         amean = (r2 + r3) / 2
         gmean = jnp.sqrt(r2*r3)
         hmean = 2 / (1/r2 + 1/r3)
-<<<<<<< HEAD
-        return -r1/amean, jnp.array([r1, r2, r3])
-=======
         return r1/amean, jnp.array([r1, r2, r3])
->>>>>>> 56da46e6
 
     def adjoint(self, dc_dChom, dChom_dxfem, dxfem_dx_vjp):
         return dxfem_dx_vjp(dc_dChom.flatten() @ dChom_dxfem)[0]
